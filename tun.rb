# frozen_string_literal: true

require 'socket'

class IP
  class V4
    def self.src_addr(bytes)
      bytes.slice(12, 4)
    end

    def self.set_src_addr(bytes, new_addr)
      cs_delta = IP.sum16(new_addr, 0, 4) - IP.sum16(bytes, 12, 4)
      bytes.copy(new_addr, 12)
      cs_delta
    end

    def self.dest_addr(bytes)
      bytes.slice(16, 4)
    end

    def self.set_dest_addr(bytes, new_addr)
      cs_delta = IP.sum16(new_addr, 0, 4) - IP.sum16(bytes, 16, 4)
      bytes.copy(new_addr, 16)
      cs_delta
    end

    def self.tuple(bytes)
      bytes.slice(12, 8)
    end

    def self.update_l4_length(bytes)
      orig_length = bytes.get_value(:U16, 2)
      new_length = bytes.size
      bytes.set_value(:U16, 2, new_length)
      new_length - orig_length
    end

    def self.icmp_protocol_id
      ICMP::V4_PROTOCOL_ID
    end

    def self.icmp_cs_delta(packet)
      0
    end

    def self.new_icmp(packet, type)
      case type
      when ICMPEcho::V4_TYPE_REQUEST
        ICMPEcho.new(packet, true)
      when ICMPEcho::V4_TYPE_REPLY
        ICMPEcho.new(packet, false)
      when ICMPError::V4_TYPE_DEST_UNREACH, ICMPError::V4_TYPE_TIME_EXCEEDED
        ICMPError.new(packet)
      else
        ICMP.new(packet)
      end
    end

    def self.parse(packet)
      bytes = packet.bytes

      return false if bytes.get_value(:U8, 0) != 0x45
      # tos?
      # totlen?
      # ignore identification
      return false if bytes.get_value(:U16, 6) & 0xbfff != 0 # ignore fragments

      packet.l4_start = 20

      proto = bytes.get_value(:U8, 9)
      packet.proto = proto

      true
    end

    def self.apply(packet)
      bytes = packet.bytes

      # decrement TTL
      bytes.set_value(:U8, 8, bytes.get_value(:U8, 8) - 1)

      bytes.set_value(:U16, 10, 0)
      checksum = IP.checksum(bytes, 0, packet.l4_start)
      bytes.set_value(:U16, 10, checksum)
    end
  end

  class V6
    EXTENSIONS = [0, 43, 44, 51, 50, 60, 135, 139, 140, 253, 254].map { |id| [id, true] }.to_h

    def self.src_addr(bytes)
      bytes.slice(8, 16)
    end

    def self.set_src_addr(bytes, new_addr)
      cs_delta = IP.sum16(new_addr, 0, 16) - IP.sum16(bytes, 8, 16)
      bytes.copy(new_addr, 8)
      cs_delta
    end

    def self.get_dest_addr(bytes)
      bytes.slice(24, 16)
    end

    def self.set_dest_addr(bytes, new_addr)
      cs_delta = IP.sum16(new_addr, 0, 16) - IP.sum16(bytes, 24, 16)
      bytes.copy(new_addr, 24)
      cs_delta
    end

    def self.tuple(bytes)
      bytes.slice(8, 32)
    end

    def self.update_l4_length(bytes)
      orig_length = bytes.get_value(:U16, 4)
      new_length = bytes.size - 40
      bytes.set_value(:U16, 4, new_length)
      new_length - orig_length
    end

    def self.set_l4_length(pseudo_header, packet_bytes, len)
      pseudo_header.set_value(:U16, 34, len)
      packet_bytes.set_value(:U16, 4, len)
    end

    def self.icmp_protocol_id
      ICMP::V6_PROTOCOL_ID
    end

    def self.icmp_cs_delta(packet)
      upper_layer_packet_length = packet.bytes.length - packet.l4_start
      IP.sum16(packet.tuple, 0, packet.tuple.size) + sum + upper_layer_packet_length + packet.proto
    end

    def self.new_icmp(packet, type)
      case type
      when ICMPEcho::V6_TYPE_REQUEST
        ICMPEcho.new(packet, true)
      when ICMPEcho::V6_TYPE_REPLY
        ICMPEcho.new(packet, false)
      when ICMPError::V6_TYPE_DEST_UNREACH, ICMPError::V6_TYPE_PACKET_TOO_BIG, ICMPError::V6_TYPE_TIME_EXCEEDED
        ICMPError.new(packet)
      else
        ICMP.new(packet)
      end
    end

    def self.parse(packet)
      bytes = packet.bytes

      return false if bytes.size < 40

      proto = bytes.get_value(:U8, 6)

      # drop packets containing IPv6 extensions (RFC 7045 grudgingly acknowledges existence of such middleboxes)
      return false if EXTENSIONS[proto]

      packet.proto = proto
      packet.l4_start = 40

      true
    end

    def self.apply(packet)
      bytes = packet.bytes

      # decrement hop limit
      bytes.set_value(:U8, 7, bytes.get_value(:U8, 7) - 1)
    end
  end

  attr_accessor :bytes, :proto, :l4_start, :l4
  attr_reader :version

  def initialize(bytes)
    @bytes = bytes
    @l4_cs_delta = 0
  end

  def _parse(icmp_payload)
    bytes = @bytes

    # mimimum size for IPv4
    return nil if bytes.size < 20

    case bytes.get_value(:U8, 0) >> 4
    when 4
      @version = V4
    when 6
      @version = V6
    else
      return nil
    end

    return nil unless @version.parse(self)

    case @proto
    when UDP::PROTOCOL_ID
      self.l4 = UDP.parse(self, icmp_payload)
    when TCP::PROTOCOL_ID
      self.l4 = TCP.parse(self, icmp_payload)
    when @version.icmp_protocol_id
      self.l4 = ICMP.parse(self)
    end

    self
  end

  def self.parse(bytes, icmp_payload: false)
    IP.new(bytes)._parse(icmp_payload)
  end

  def src_addr
    @version.src_addr(@bytes)
  end

  def src_addr=(new_addr)
    @l4_cs_delta += @version.set_src_addr(@bytes, new_addr)
  end

  def dest_addr
    @version.dest_addr(@bytes)
  end

  def dest_addr=(new_addr)
    @l4_cs_delta += @version.set_dest_addr(@bytes, new_addr)
  end

  def tuple
    @version.tuple(@bytes)
  end

  def update_l4_length
    @l4_cs_delta += @version.update_l4_length(@bytes)
  end

  def apply
    @version.apply(self)
    l4.apply(@l4_cs_delta)
  end

  def self.sum16(bytes, from, len)
    sum = 0
    to = from + len

    while from < to
      sum += bytes.get_value(:U16, from)
      from += 2
    end

    sum
  end

  def self.checksum(bytes, from, len)
    sum = IP.sum16(bytes, from, len / 2 * 2)
    sum += bytes.get_value(:U8, from + len - 1) * 256 if len.odd?

    sum = (sum & 0xffff) + (sum >> 16) while sum > 65535
    ~sum & 0xffff
  end

  # fom RFC 3022 4.2; this function assumes 0 <= sum <= 65534
  def self.checksum_adjust(sum, delta)
    sum = ~sum & 0xffff
    delta = (delta & 0xffff) + (delta >> 16) while delta < 0 || delta > 65535
    sum += delta
    sum += sum >> 16
    ~sum & 0xffff
  end

  def self.addr_to_s(addr)
    case addr.size
    when 4
      (0 .. 3).flat_map { |i| addr.get_value(:U8, i).to_s }.join('.')
    when 16
      (0 .. 7).flat_map { |i| format '%x', addr.get_value(:U16, i * 2) }.join(':').gsub!(/(:0)+(?=:)/, ':')
    else
      raise 'unexpected address length of %{addr.length}'
    end
  end
end

class TCPUDP
  attr_reader :src_port, :dest_port

  def initialize(packet)
    bytes = packet.bytes
    l4_start = packet.l4_start

    @packet = packet
    @src_port = bytes.get_value(:U16, l4_start)
    @dest_port = bytes.get_value(:U16, l4_start + 2)
    @orig_checksum = @src_port + @dest_port
  end

  def src_port=(n)
    @src_port = n
    @packet.bytes.set_value(:U16, @packet.l4_start, n)
  end

  def dest_port=(n)
    @dest_port = n
    @packet.bytes.set_value(:U16, @packet.l4_start + 2, n)
  end

  def tuple
    @packet.bytes.slice(@packet.l4_start, 4)
  end

<<<<<<< HEAD
  def _apply(checksum_offset, cs_delta)
    packet = @packet
    bytes = packet.bytes
    l4_start = packet.l4_start

    return unless bytes.size >= l4_start + checksum_offset + 2

    cs_delta += @src_port + @dest_port - @orig_checksum
    checksum = bytes.get_value(:U16, l4_start + checksum_offset)
    checksum = IP.checksum_adjust(checksum, cs_delta)
    bytes.set_value(:U16, l4_start + checksum_offset, checksum)
=======
  def _adjust_checksum(checksum, cs_delta)
    IP.checksum_adjust(checksum, cs_delta + @src_port + @dest_port - @orig_checksum)
>>>>>>> 418115e4
  end
end

class UDP < TCPUDP
  PROTOCOL_ID = 17
  CHECKSUM_OFFSET = 6

  def self.parse(packet, icmp_payload)
    return nil if packet.bytes.size < packet.l4_start + (icmp_payload ? 4 : 8)

    UDP.new(packet)
  end

  def apply(cs_delta)
    bytes = @packet.bytes
    l4_start = @packet.l4_start

    return unless bytes.length >= l4_start + 8

    checksum = bytes.get16be(l4_start + 6)
    return if checksum == 0

    checksum = 0 if checksum == 65535
    checksum = _adjust_checksum(checksum, cs_delta)
    checksum = 65535 if checksum == 0

    bytes.set16be(l4_start + 6, checksum)
  end
end

class TCP < TCPUDP
  PROTOCOL_ID = 6
  DATA_OFFSET_OFFSET = 12
  CHECKSUM_OFFSET = 16
  OPTION_KIND_END = 0
  OPTION_KIND_NOOP = 1
  OPTION_KIND_MSS = 2
  FLAG_FIN = 0x01
  FLAG_SYN = 0x02
  FLAG_RST = 0x04
  FLAG_PST = 0x08
  FLAG_ACK = 0x10
  FLAG_URG = 0x20
  FLAG_ECE = 0x40
  FLAG_CWR = 0x80

  attr_reader :flags

  def initialize(packet, flags)
    super(packet)
    @flags = flags
  end

  def self.parse(packet, icmp_payload)
    bytes = packet.bytes
    l4_start = packet.l4_start
    return nil if bytes.size < l4_start + (icmp_payload ? 4 : 20)

    flags = bytes.get_value(:U8, l4_start + 13)
    TCP.new(packet, flags)
  end

  def apply(cs_delta)
    bytes = @packet.bytes
    l4_start = @packet.l4_start

    return unless bytes.length >= l4_start + 18

    checksum = bytes.get16be(l4_start + 16)
    checksum = _adjust_checksum(checksum, cs_delta)
    bytes.set16be(l4_start + 16, checksum)
  end

  def max_segment_size
    mss = nil
    each_option do |kind, value|
      if kind == 2 && value.size == 2
        mss = value.get_value(:U16, 0)
        break
      end
    end
    mss
  end

  def max_segment_size=(newval)
    oldoff = _calc_l7_start
    oldlen = 0
    each_option do |kind, value, off|
      next unless kind == OPTION_KIND_MSS && value.size == 2

      oldoff = off
      oldlen = 4
      break
    end
    if newval
      newval_bytes = IO::Buffer.new(4)
      newval_bytes.set_value(:U8, 0, OPTION_KIND_MSS)
      newval_bytes.set_value(:U8, 1, 4)
      newval_bytes.set_value(:U16, 2, newval)
      _splice_option(oldoff, oldlen, newval_bytes)
    else
      _splice_option(oldoff, oldlen, nil, nil)
    end

    newval
  end

  def each_option
    bytes = @packet.bytes

    off = @packet.l4_start + 20
    l7_start = _calc_l7_start || 0
    while off < l7_start
      optkind = bytes.get_value(:U8, off)
      case optkind
      when OPTION_KIND_END
        break
      when OPTION_KIND_NOOP
        off += 1
      else
        # other TCP Options are TLV
        optlen = bytes.get_value(:U8, off + 1)
        break if optlen < 2
        break if off + optlen > l7_start

        optval = bytes.slice(off + 2, optlen - 2)
        yield optkind, optval, off
        off += optlen
      end
    end
  end

  def _splice_option(off, len, replace)
    bytes = @packet.bytes
    l4_start = @packet.l4_start
    l7_start = _calc_l7_start
    return false unless l7_start

    # rewrite Option, retaining checksum delta
    cs_delta = IP.sum16(replace, 0, len) - IP.sum16(bytes, off, len)
    if len != replace.size
      bytes.resize(replace.size - len)
      bytes.copy(bytes, off + replace.size, bytes.size - (off + replace.size), off + len)
    end
    bytes.copy(replace, off, replace.size)

    # make necessary adjustments if TCP header size and hence the packet size have changed
    if len != replace.size
      @packet.update_l4_length
      new_data_offset = (l7_start - l4_start) + (replace.length - len)
      raise 'have to adjust padding but that is not implemented yet' if new_data_offset % 4 != 0

      orig16 = bytes.get_value(:U16, l4_start + DATA_OFFSET_OFFSET)
      new16 = (new_data_offset / 4) << 12 | (orig16 & 0x0fff)
      bytes.set_value(:U16, l4_start + DATA_OFFSET_OFFSET, new16)
      cs_delta += new_16 - orig16
    end

    checksum = bytes.get_value(:U16, l4_start + CHECKSUM_OFFSET)
    checksum = IP.checksum_adjust(checksum, cs_delta)
    bytes.set_value(:U16, l4_start + CHECKSUM_OFFSET, checksum)

    true
  end

  def _calc_l7_start
    bytes = @packet.bytes
    l4_start = @packet.l4_start
    return nil if bytes.size < l4_start + 20

    l7_start = l4_start + (bytes.get_value(:U8, l4_start + DATA_OFFSET_OFFSET) >> 4) * 4
    return nil if bytes.size < l7_start

    l7_start
  end
end

class ICMP
  V4_PROTOCOL_ID = 1
  V6_PROTOCOL_ID = 58

  attr_reader :type, :code

  def initialize(packet)
    @packet = packet
  end

  def _parse
    bytes = @packet.bytes
    off = @packet.l4_start

    @type = bytes.get_value(:U8, off)
    @code = bytes.get_value(:U8, off + 1)

    self
  end

  def self.parse(packet)
    bytes = packet.bytes
    off = packet.l4_start

    return nil if bytes.size - off < 8

    type = bytes.get_value(:U8, off)
    icmp = packet.version.new_icmp(packet, type)
    icmp._parse
  end

  def apply(cs_delta)
    # ICMP does not use pseudo headers
  end

  def self.recalculate_checksum(packet)
    packet.bytes.set_value(:U16, packet.l4_start + 2, 0)
    checksum = IP.checksum(packet.bytes, packet.l4_start, packet.bytes.length - packet.l4_start)
    checksum = IP.checksum_adjust(checksum, packet.version.icmp_cs_delta(packet))
    packet.bytes.set_value(:U16, packet.l4_start + 2, checksum)
  end
end

class ICMPEcho < ICMP
  V4_TYPE_REQUEST = 8
  V4_TYPE_REPLY = 0
  V6_TYPE_REQUEST = 128
  V6_TYPE_REPLY = 129

  attr_accessor :tuple

  def initialize(packet, is_req)
    super(packet)
    @is_req = is_req
  end

  def _parse
    super

    @tuple = IO::Buffer.new(4)
    @tuple.copy(@packet.bytes, @is_req ? 0 : 2, 2, @packet.l4_start + 4)

    self
  end

  def src_port
    @tuple.get_value(:U16, 0)
  end

  def src_port=(x)
    @tuple.set_value(:U16, 0, x)
  end

  def dest_port
    @tuple.get_value(:U16, 2)
  end

  def dest_port=(x)
    @tuple.set_value(:U16, 2, x)
  end

  def apply(cs_delta)
    @packet.bytes.copy(@tuple, @packet.l4_start + 4, 2, @is_req ? 0 : 2)
    ICMP.recalculate_checksum(@packet)
  end
end

class ICMPError < ICMP
  V4_TYPE_DEST_UNREACH = 3
  V4_TYPE_TIME_EXCEEDED = 11
  V6_TYPE_DEST_UNREACH = 1
  V6_TYPE_PACKET_TOO_BIG = 2
  V6_TYPE_TIME_EXCEEDED = 3

  attr_accessor :original

  def _parse
    super

    original_off = @packet.l4_start + 8
    @original = IP.parse(@packet.bytes.slice(original_off, @packet.bytes.size - original_off).dup, true)
    return nil if @original.nil? || @original.version != @packet.version || @original.l4.nil?

    self
  end

  def apply(cs_delta)
    @original.apply

    # overwrite packet image with orig packet being built
    original_off = @packet.l4_start + 8
    @packet.bytes.resize(original_off + @original.bytes.size)
    @packet.bytes.copy(@original.bytes, original_off)

    ICMP.recalculate_checksum(@packet)
  end
end

class Tun
  IFF_TUN = 1
  IFF_NO_PI = 0x1000
  TUNSETIFF = 0x400454ca

  def initialize(devname)
    @tundev = open('/dev/net/tun', 'r+')

    ifreq = [devname, IFF_TUN | IFF_NO_PI].pack("a#{Socket::IFNAMSIZ}s!")
    @tundev.ioctl(TUNSETIFF, ifreq)
  end

  def read
    bytes = IO::Buffer.new(1500)
    size = bytes.read(@tundev, bytes.size)
    bytes.resize(size)
    IP.parse(bytes)
  end

  def write(packet)
    packet.apply
    bytes = packet.bytes
    bytes.write(@tundev, bytes.size)
  end
end<|MERGE_RESOLUTION|>--- conflicted
+++ resolved
@@ -308,22 +308,8 @@
     @packet.bytes.slice(@packet.l4_start, 4)
   end
 
-<<<<<<< HEAD
-  def _apply(checksum_offset, cs_delta)
-    packet = @packet
-    bytes = packet.bytes
-    l4_start = packet.l4_start
-
-    return unless bytes.size >= l4_start + checksum_offset + 2
-
-    cs_delta += @src_port + @dest_port - @orig_checksum
-    checksum = bytes.get_value(:U16, l4_start + checksum_offset)
-    checksum = IP.checksum_adjust(checksum, cs_delta)
-    bytes.set_value(:U16, l4_start + checksum_offset, checksum)
-=======
   def _adjust_checksum(checksum, cs_delta)
     IP.checksum_adjust(checksum, cs_delta + @src_port + @dest_port - @orig_checksum)
->>>>>>> 418115e4
   end
 end
 
@@ -341,16 +327,16 @@
     bytes = @packet.bytes
     l4_start = @packet.l4_start
 
-    return unless bytes.length >= l4_start + 8
-
-    checksum = bytes.get16be(l4_start + 6)
+    return unless bytes.size >= l4_start + 8
+
+    checksum = bytes.get_value(:U16, l4_start + 6)
     return if checksum == 0
 
     checksum = 0 if checksum == 65535
     checksum = _adjust_checksum(checksum, cs_delta)
     checksum = 65535 if checksum == 0
 
-    bytes.set16be(l4_start + 6, checksum)
+    bytes.set_value(:U16, l4_start + 6, checksum)
   end
 end
 
@@ -390,11 +376,11 @@
     bytes = @packet.bytes
     l4_start = @packet.l4_start
 
-    return unless bytes.length >= l4_start + 18
-
-    checksum = bytes.get16be(l4_start + 16)
+    return unless bytes.size >= l4_start + 18
+
+    checksum = bytes.get_value(:U16, l4_start + 16)
     checksum = _adjust_checksum(checksum, cs_delta)
-    bytes.set16be(l4_start + 16, checksum)
+    bytes.set_value(:U16, l4_start + 16, checksum)
   end
 
   def max_segment_size
