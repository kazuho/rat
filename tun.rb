# frozen_string_literal: true

require 'socket'

class String
  def get16be(off)
    getbyte(off) * 256 + getbyte(off + 1)
  end

  def set16be(off, v)
    # this seems faster than pack-then-replace
    setbyte(off, (v >> 8) & 0xff)
    setbyte(off + 1, v & 0xff)
  end
end

class IP
  class V4
    def self.addr_size
      4
    end

    def self.l4_length(pseudo_header)
<<<<<<< HEAD
      pseudo_header.get_value(:U16, 10)
    end

    def self.set_l4_length(pseudo_header, packet_bytes, len)
      pseudo_header.set_value(:U16, 10, len)
      packet_bytes.set_value(:U16, 2, len)
=======
      pseudo_header.get16be(10)
    end

    def self.set_l4_length(pseudo_header, packet_bytes, len)
      pseudo_header.set16be(10, len)
      packet_bytes.set16be(2, len)
>>>>>>> d8e7f339
    end

    def self.icmp_protocol_id
      ICMP::V4_PROTOCOL_ID
    end

    def self.l4_use_pseudo_header?
      false
    end

    def self.new_icmp(packet, type)
      case type
      when ICMPEcho::V4_TYPE_REQUEST
        ICMPEcho.new(packet, true)
      when ICMPEcho::V4_TYPE_REPLY
        ICMPEcho.new(packet, false)
      when ICMPError::V4_TYPE_DEST_UNREACH, ICMPError::V4_TYPE_TIME_EXCEEDED
        ICMPError.new(packet)
      else
        ICMP.new(packet)
      end
    end

    def self.parse(packet)
      bytes = packet.bytes

      return false if bytes.get_value(:U8, 0) != 0x45
      # tos?
      # totlen?
      # ignore identification
<<<<<<< HEAD
      return false if bytes.get_value(:U16, 6) & 0xbfff != 0 # ignore fragments
=======
      return false if bytes.get16be(6) & 0xbfff != 0 # ignore fragments
>>>>>>> d8e7f339

      packet.l4_start = 20

      proto = bytes.get_value(:U8, 9)
      packet.proto = proto

      # build pseudo header
<<<<<<< HEAD
      pseudo_header = IO::Buffer.new(12)
      pseudo_header.copy(bytes, 0, 8, 12)
      pseudo_header.set_value(:U8, 9, proto)
      pseudo_header.set_value(:U16, 10, bytes.size - 20)
=======
      pseudo_header = bytes[12..19] + IP::ZERO_BYTES4
      pseudo_header.setbyte(9, proto)
      pseudo_header.set16be(10, bytes.length - 20)
>>>>>>> d8e7f339
      packet.pseudo_header = pseudo_header

      true
    end

    def self.apply(packet)
      bytes = packet.bytes

      # decrement TTL
      bytes.set_value(:U8, 8, bytes.get_value(:U8, 8) - 1)

      bytes.copy(packet.pseudo_header, 12, 8)

      bytes.set_value(:U16, 10, 0)
      checksum = IP.checksum(bytes, 0, packet.l4_start)
<<<<<<< HEAD
      bytes.set_value(:U16, 10, checksum)
=======
      bytes.set16be(10, checksum)
>>>>>>> d8e7f339
    end
  end

  class V6
    EXTENSIONS = [0, 43, 44, 51, 50, 60, 135, 139, 140, 253, 254].map { |id| [id, true] }.to_h

    def self.addr_size
      16
    end

    def self.l4_length(pseudo_header)
<<<<<<< HEAD
      pseudo_header.get_value(:U16, 34)
    end

    def self.set_l4_length(pseudo_header, packet_bytes, len)
      pseudo_header.set_value(:U16, 34, len)
      packet_bytes.set_value(:U16, 4, len)
=======
      pseudo_header.get16be(34)
    end

    def self.set_l4_length(pseudo_header, packet_bytes, len)
      pseudo_header.set16be(34, len)
      packet_bytes.set16be(4, len)
>>>>>>> d8e7f339
    end

    def self.icmp_protocol_id
      ICMP::V6_PROTOCOL_ID
    end

    def self.l4_use_pseudo_header?
      true
    end

    def self.new_icmp(packet, type)
      case type
      when ICMPEcho::V6_TYPE_REQUEST
        ICMPEcho.new(packet, true)
      when ICMPEcho::V6_TYPE_REPLY
        ICMPEcho.new(packet, false)
      when ICMPError::V6_TYPE_DEST_UNREACH, ICMPError::V6_TYPE_PACKET_TOO_BIG, ICMPError::V6_TYPE_TIME_EXCEEDED
        ICMPError.new(packet)
      else
        ICMP.new(packet)
      end
    end

    def self.parse(packet)
      bytes = packet.bytes

      return false if bytes.size < 40

      proto = bytes.get_value(:U8, 6)

      # drop packets containing IPv6 extensions (RFC 7045 grudgingly acknowledges existence of such middleboxes)
      return false if EXTENSIONS[proto]

      packet.proto = proto
      packet.l4_start = 40

      # build pseudo header
<<<<<<< HEAD
      pseudo_header = IO::Buffer.new(40)
      pseudo_header.copy(bytes, 0, 32, 8)
      pseudo_header.set_value(:U32, 32, bytes.size - 40)
      pseudo_header.set_value(:U8, 39, proto)
=======
      pseudo_header = bytes[8..39] + IP::ZERO_BYTES8
      pseudo_header.set16be(34, bytes.length - 40)
      pseudo_header.setbyte(39, proto)
>>>>>>> d8e7f339
      packet.pseudo_header = pseudo_header

      true
    end

    def self.apply(packet)
      bytes = packet.bytes

      # decrement hop limit
      bytes.set_value(:U8, 7, bytes.get_value(:U8, 7) - 1)

      bytes.copy(packet.pseudo_header, 8, 32)
    end
  end

  attr_accessor :bytes, :proto, :l4_start, :l4, :pseudo_header
  attr_reader :version, :orig_pseudo_header_checksum

  def initialize(bytes)
    @bytes = bytes
  end

  def _parse(icmp_payload)
    bytes = @bytes

    # mimimum size for IPv4
    return nil if bytes.size < 20

    case bytes.get_value(:U8, 0) >> 4
    when 4
      @version = V4
    when 6
      @version = V6
    else
      return nil
    end

    return nil unless @version.parse(self)

    @orig_pseudo_header_checksum = IP.sum16(@pseudo_header)

    case @proto
    when UDP::PROTOCOL_ID
      self.l4 = UDP.parse(self, icmp_payload)
    when TCP::PROTOCOL_ID
      self.l4 = TCP.parse(self, icmp_payload)
    when @version.icmp_protocol_id
      self.l4 = ICMP.parse(self)
    end

    self
  end

  def self.parse(bytes, icmp_payload: false)
    IP.new(bytes)._parse(icmp_payload)
  end

  def src_addr
    addr_size = @version.addr_size
    @pseudo_header.slice(0, addr_size)
  end

  def src_addr=(x)
    addr_size = @version.addr_size
    @pseudo_header.copy(x, 0)
  end

  def dest_addr
    addr_size = @version.addr_size
    @pseudo_header.slice(addr_size, addr_size)
  end

  def dest_addr=(x)
    addr_size = @version.addr_size
    @pseudo_header.copy(x, addr_size)
  end

  def tuple
    addr_size = @version.addr_size
    @pseudo_header.slice(0, addr_size * 2)
  end

  def l4_length
    @version.l4_length(@pseudo_header)
  end

  def l4_length=(x)
    @version.set_l4_length(@pseudo_header, @bytes, x)
  end

  def apply
    @version.apply(self)
    l4.apply
  end

<<<<<<< HEAD
  def self.sum16(bytes, from = nil, len = nil)
    from = 0 if from.nil?
    len = bytes.size - from if len.nil?

    sum = 0
    to = from + len / 2 * 2

    while from < to
      sum += bytes.get_value(:U16, from)
      from += 2
    end
    sum += bytes.get_value(:U8, from) * 256 if len.odd?

    sum
  end

  def self.checksum(bytes, from = nil, len = nil)
    sum = IP.sum16(bytes, from, len)
    while sum > 65535
      sum = (sum & 0xffff) + (sum >> 16)
    end
=======
  def self.checksum(bytes, from = nil, len = nil)
    from = 0 if from.nil?
    len = bytes.length - from if len.nil?
    to = from + len - 1

    sum = bytes[from..to].unpack('n*').sum
    sum += bytes.getbyte(to) * 256 if len.odd?
    sum = (sum & 0xffff) + (sum >> 16) while sum > 65535
>>>>>>> d8e7f339
    ~sum & 0xffff
  end

  # fom RFC 3022 4.2
  def self.checksum_adjust(sum, delta)
    sum = ~sum & 0xffff
<<<<<<< HEAD

    sum -= old_cs
    while sum < 0
      sum = (sum & 0xffff) + (sum >> 16)
    end
    sum += new_cs
    while sum > 65535
      sum = (sum & 0xffff) + (sum >> 16)
    end

=======
    sum += delta
    sum = (sum & 0xffff) + (sum >> 16) while sum < 0 || sum > 65535
>>>>>>> d8e7f339
    ~sum & 0xffff
  end

  def self.addr_to_s(addr)
    case addr.size
    when 4
      (0 .. 3).flat_map { |i| addr.get_value(:U8, i).to_s }.join('.')
    when 16
      (0 .. 7).flat_map { |i| format '%x', addr.get_value(:U16, i * 2) }.join(':').gsub!(/(:0)+(?=:)/, ':')
    else
      raise 'unexpected address length of %{addr.length}'
    end
  end
end

class TCPUDP
  attr_reader :src_port, :dest_port

  def initialize(packet)
    bytes = packet.bytes
    l4_start = packet.l4_start

    @packet = packet
<<<<<<< HEAD
    @src_port = bytes.get_value(:U16, l4_start)
    @dest_port = bytes.get_value(:U16, l4_start + 2)
=======
    @src_port = bytes.get16be(l4_start)
    @dest_port = bytes.get16be(l4_start + 2)
>>>>>>> d8e7f339
    @orig_checksum = @src_port + @dest_port
  end

  def src_port=(n)
    @src_port = n
<<<<<<< HEAD
    @packet.bytes.set_value(:U16, @packet.l4_start, n)
=======
    @packet.bytes.set16be(@packet.l4_start, n)
>>>>>>> d8e7f339
  end

  def dest_port=(n)
    @dest_port = n
<<<<<<< HEAD
    @packet.bytes.set_value(:U16, @packet.l4_start + 2, n)
=======
    @packet.bytes.set16be(@packet.l4_start + 2, n)
>>>>>>> d8e7f339
  end

  def tuple
    @packet.bytes.slice(@packet.l4_start, 4)
  end

  def _apply(checksum_offset)
    packet = @packet
    bytes = packet.bytes
    l4_start = packet.l4_start

<<<<<<< HEAD
    orig_checksum = packet.orig_pseudo_header_checksum + @orig_checksum
    new_checksum = IP.sum16(packet.pseudo_header) + @src_port + @dest_port

    return unless bytes.size >= l4_start + checksum_offset + 2

    checksum = bytes.get_value(:U16, l4_start + checksum_offset)
    checksum = IP.checksum_adjust(checksum, orig_checksum, new_checksum)
    bytes.set_value(:U16, l4_start + checksum_offset, checksum)
=======
    return unless bytes.length >= l4_start + checksum_offset + 2

    cs_delta = packet.pseudo_header.unpack('n*').sum - packet.orig_pseudo_header_checksum +
               @src_port + @dest_port - @orig_checksum
    checksum = bytes.get16be(l4_start + checksum_offset)
    checksum = IP.checksum_adjust(checksum, cs_delta)
    bytes.set16be(l4_start + checksum_offset, checksum)
>>>>>>> d8e7f339
  end
end

class UDP < TCPUDP
  PROTOCOL_ID = 17
  CHECKSUM_OFFSET = 6

  def self.parse(packet, icmp_payload)
    return nil if packet.bytes.size < packet.l4_start + (icmp_payload ? 4 : 8)

    UDP.new(packet)
  end

  def apply
    _apply(CHECKSUM_OFFSET)
  end
end

class TCP < TCPUDP
  PROTOCOL_ID = 6
  DATA_OFFSET_OFFSET = 12
  CHECKSUM_OFFSET = 16
  OPTION_KIND_END = 0
  OPTION_KIND_NOOP = 1
  OPTION_KIND_MSS = 2
  FLAG_FIN = 0x01
  FLAG_SYN = 0x02
  FLAG_RST = 0x04
  FLAG_PST = 0x08
  FLAG_ACK = 0x10
  FLAG_URG = 0x20
  FLAG_ECE = 0x40
  FLAG_CWR = 0x80

  attr_reader :flags

  def initialize(packet, flags)
    super(packet)
    @flags = flags
  end

  def self.parse(packet, icmp_payload)
    bytes = packet.bytes
    l4_start = packet.l4_start
    return nil if bytes.size < l4_start + (icmp_payload ? 4 : 20)

    flags = bytes.get_value(:U8, l4_start + 13)
    TCP.new(packet, flags)
  end

  def max_segment_size
    mss = nil
    each_option do |kind, value|
      if kind == 2 && value.size == 2
        mss = value.get_value(:U16, 0)
        break
      end
    end
    mss
  end

  def max_segment_size=(newval)
    oldoff = _calc_l7_start
    oldlen = 0
    each_option do |kind, value, off|
      next unless kind == OPTION_KIND_MSS && value.size == 2

      oldoff = off
      oldlen = 4
      break
    end
    if newval
      newval_bytes = IO::Buffer.new(4)
      newval_bytes.set_value(:U8, 0, OPTION_KIND_MSS)
      newval_bytes.set_value(:U8, 1, 4)
      newval_bytes.set_value(:U16, 2, newval)
      _splice_option(oldoff, oldlen, newval_bytes)
    else
      _splice_option(oldoff, oldlen, nil, nil)
    end

    newval
  end

  def apply
    _apply(16)
  end

  def each_option
    bytes = @packet.bytes

    off = @packet.l4_start + 20
    l7_start = _calc_l7_start || 0
    while off < l7_start
      optkind = bytes.get_value(:U8, off)
      case optkind
      when OPTION_KIND_END
        break
      when OPTION_KIND_NOOP
        off += 1
      else
        # other TCP Options are TLV
        optlen = bytes.get_value(:U8, off + 1)
        break if optlen < 2
        break if off + optlen > l7_start

        optval = bytes.slice(off + 2, optlen - 2)
        yield optkind, optval, off
        off += optlen
      end
    end
  end

  def _splice_option(off, len, replace)
    bytes = @packet.bytes
    l4_start = @packet.l4_start
    l7_start = _calc_l7_start
    return false unless l7_start

<<<<<<< HEAD
    # rewrite Option
    orig_checksum = IP.sum16(bytes, off, len)
    new_checksum = IP.sum16(replace)
    if len != replace.size
      bytes.resize(replace.size - len)
      bytes.copy(bytes, off + replace.size, bytes.size - (off + replace.size), off + len)
    end
    bytes.copy(replace, off, replace.size)
=======
    replace = if optkind
                optkind.chr + (optval.length + 2).chr + optval
              else
                ''
              end

    # rewrite Option, retaining checksum delta
    cs_delta = replace.unpack('n*').sum - bytes.byteslice(off, len).unpack('n*').sum
    bytes.bytesplice(off, len, replace)
>>>>>>> d8e7f339

    # make necessary adjustments if TCP header size and hence the packet size have changed
    if len != replace.size
      @packet.l4_length += replace.length - len
      new_data_offset = (l7_start - l4_start) + (replace.length - len)
      raise 'have to adjust padding but that is not implemented yet' if new_data_offset % 4 != 0

<<<<<<< HEAD
      orig16 = bytes.get_value(:U16, l4_start + DATA_OFFSET_OFFSET)
      new16 = (new_data_offset / 4) << 12 | (orig16 & 0x0fff)
      bytes.set_value(:U16, l4_start + DATA_OFFSET_OFFSET, new16)
      orig_checksum += orig16
      new_checksum += new16
    end

    checksum = bytes.get_value(:U16, l4_start + CHECKSUM_OFFSET)
    checksum = IP.checksum_adjust(checksum, orig_checksum, new_checksum)
    bytes.set_value(:U16, l4_start + CHECKSUM_OFFSET, checksum)
=======
      cs_delta -= bytes.get16be(l4_start + DATA_OFFSET_OFFSET)
      bytes.setbyte(l4_start + DATA_OFFSET_OFFSET,
                    (new_data_offset / 4) << 4 | (bytes.getbyte(l4_start + DATA_OFFSET_OFFSET) & 0xf))
      cs_delta += bytes.get16be(l4_start + DATA_OFFSET_OFFSET)
    end

    checksum = bytes.byteslice(l4_start + CHECKSUM_OFFSET, 2).unpack1('n')
    checksum = IP.checksum_adjust(checksum, cs_delta)
    bytes.set16be(l4_start + CHECKSUM_OFFSET, checksum)
>>>>>>> d8e7f339

    true
  end

  def _calc_l7_start
    bytes = @packet.bytes
    l4_start = @packet.l4_start
    return nil if bytes.size < l4_start + 20

    l7_start = l4_start + (bytes.get_value(:U8, l4_start + DATA_OFFSET_OFFSET) >> 4) * 4
    return nil if bytes.size < l7_start

    l7_start
  end
end

class ICMP
  V4_PROTOCOL_ID = 1
  V6_PROTOCOL_ID = 58

  attr_reader :type, :code

  def initialize(packet)
    @packet = packet
  end

  def _parse
    bytes = @packet.bytes
    off = @packet.l4_start

    @type = bytes.get_value(:U8, off)
    @code = bytes.get_value(:U8, off + 1)

    self
  end

  def self.parse(packet)
    bytes = packet.bytes
    off = packet.l4_start

    return nil if bytes.size - off < 8

    type = bytes.get_value(:U8, off)
    icmp = packet.version.new_icmp(packet, type)
    icmp._parse
  end

  def apply
    # ICMP does not use pseudo headers
  end

  def self.recalculate_checksum(packet)
<<<<<<< HEAD
    bytes = packet.bytes
    l4_start = packet.l4_start

    bytes.set_value(:U16, l4_start + 2, 0)
    checksum = IP.checksum(bytes, l4_start)
    if packet.version.l4_use_pseudo_header?
      checksum = IP.checksum_adjust(checksum, 0, IP.sum16(packet.pseudo_header))
    end
    bytes.set_value(:U16, l4_start + 2, checksum)
=======
    packet.bytes.set16be(packet.l4_start + 2, 0)
    checksum = IP.checksum(packet.bytes, packet.l4_start)
    checksum = IP.checksum_adjust(checksum, packet.pseudo_header.unpack('n*')) if packet.version.l4_use_pseudo_header?
    packet.bytes.set16be(packet.l4_start + 2, checksum)
>>>>>>> d8e7f339
  end
end

class ICMPEcho < ICMP
  V4_TYPE_REQUEST = 8
  V4_TYPE_REPLY = 0
  V6_TYPE_REQUEST = 128
  V6_TYPE_REPLY = 129

  attr_accessor :tuple

  def initialize(packet, is_req)
    super(packet)
    @is_req = is_req
  end

  def _parse
    super

<<<<<<< HEAD
    @tuple = IO::Buffer.new(4)
    @tuple.copy(@packet.bytes, @is_req ? 0 : 2, 2, @packet.l4_start + 4)
=======
    port = @packet.bytes.get16be(@packet.l4_start + 4)
    if @is_req
      @src_port = port
      @dest_port = 0
    else
      @src_port = 0
      @dest_port = port
    end
>>>>>>> d8e7f339

    self
  end

  def src_port
    @tuple.get_value(:U16, 0)
  end

  def src_port=(x)
    @tuple.set_value(:U16, 0, x)
  end

  def dest_port
    @tuple.get_value(:U16, 2)
  end

  def dest_port=(x)
    @tuple.set_value(:U16, 2, x)
  end

  def apply
<<<<<<< HEAD
    @packet.bytes.copy(@tuple, @packet.l4_start + 4, 2, @is_req ? 0 : 2)
=======
    @packet.bytes.set16be(@packet.l4_start + 4, @is_req ? @src_port : @dest_port)
>>>>>>> d8e7f339
    ICMP.recalculate_checksum(@packet)
  end
end

class ICMPError < ICMP
  V4_TYPE_DEST_UNREACH = 3
  V4_TYPE_TIME_EXCEEDED = 11
  V6_TYPE_DEST_UNREACH = 1
  V6_TYPE_PACKET_TOO_BIG = 2
  V6_TYPE_TIME_EXCEEDED = 3

  attr_accessor :original

  def _parse
    super

    original_off = @packet.l4_start + 8
    @original = IP.parse(@packet.bytes.slice(original_off, @packet.bytes.size - original_off).dup, true)
    return nil if @original.nil? || @original.version != @packet.version || @original.l4.nil?

    self
  end

  def apply
    @original.apply

    # overwrite packet image with orig packet being built
    original_off = @packet.l4_start + 8
    @packet.bytes.resize(original_off + @original.bytes.size)
    @packet.bytes.copy(@original.bytes, original_off)

    ICMP.recalculate_checksum(@packet)
  end
end

class Tun
  IFF_TUN = 1
  IFF_NO_PI = 0x1000
  TUNSETIFF = 0x400454ca

  def initialize(devname)
    @tundev = open('/dev/net/tun', 'r+')

    ifreq = [devname, IFF_TUN | IFF_NO_PI].pack("a#{Socket::IFNAMSIZ}s!")
    @tundev.ioctl(TUNSETIFF, ifreq)
  end

  def read
    bytes = IO::Buffer.new(1500)
    size = bytes.read(@tundev, bytes.size)
    bytes.resize(size)
    IP.parse(bytes)
  end

  def write(packet)
    packet.apply
    bytes = packet.bytes
    bytes.write(@tundev, bytes.size)
  end
end<|MERGE_RESOLUTION|>--- conflicted
+++ resolved
@@ -1,18 +1,6 @@
 # frozen_string_literal: true
 
 require 'socket'
-
-class String
-  def get16be(off)
-    getbyte(off) * 256 + getbyte(off + 1)
-  end
-
-  def set16be(off, v)
-    # this seems faster than pack-then-replace
-    setbyte(off, (v >> 8) & 0xff)
-    setbyte(off + 1, v & 0xff)
-  end
-end
 
 class IP
   class V4
@@ -21,21 +9,12 @@
     end
 
     def self.l4_length(pseudo_header)
-<<<<<<< HEAD
       pseudo_header.get_value(:U16, 10)
     end
 
     def self.set_l4_length(pseudo_header, packet_bytes, len)
       pseudo_header.set_value(:U16, 10, len)
       packet_bytes.set_value(:U16, 2, len)
-=======
-      pseudo_header.get16be(10)
-    end
-
-    def self.set_l4_length(pseudo_header, packet_bytes, len)
-      pseudo_header.set16be(10, len)
-      packet_bytes.set16be(2, len)
->>>>>>> d8e7f339
     end
 
     def self.icmp_protocol_id
@@ -66,11 +45,7 @@
       # tos?
       # totlen?
       # ignore identification
-<<<<<<< HEAD
       return false if bytes.get_value(:U16, 6) & 0xbfff != 0 # ignore fragments
-=======
-      return false if bytes.get16be(6) & 0xbfff != 0 # ignore fragments
->>>>>>> d8e7f339
 
       packet.l4_start = 20
 
@@ -78,16 +53,10 @@
       packet.proto = proto
 
       # build pseudo header
-<<<<<<< HEAD
       pseudo_header = IO::Buffer.new(12)
       pseudo_header.copy(bytes, 0, 8, 12)
       pseudo_header.set_value(:U8, 9, proto)
       pseudo_header.set_value(:U16, 10, bytes.size - 20)
-=======
-      pseudo_header = bytes[12..19] + IP::ZERO_BYTES4
-      pseudo_header.setbyte(9, proto)
-      pseudo_header.set16be(10, bytes.length - 20)
->>>>>>> d8e7f339
       packet.pseudo_header = pseudo_header
 
       true
@@ -103,11 +72,7 @@
 
       bytes.set_value(:U16, 10, 0)
       checksum = IP.checksum(bytes, 0, packet.l4_start)
-<<<<<<< HEAD
       bytes.set_value(:U16, 10, checksum)
-=======
-      bytes.set16be(10, checksum)
->>>>>>> d8e7f339
     end
   end
 
@@ -119,21 +84,12 @@
     end
 
     def self.l4_length(pseudo_header)
-<<<<<<< HEAD
       pseudo_header.get_value(:U16, 34)
     end
 
     def self.set_l4_length(pseudo_header, packet_bytes, len)
       pseudo_header.set_value(:U16, 34, len)
       packet_bytes.set_value(:U16, 4, len)
-=======
-      pseudo_header.get16be(34)
-    end
-
-    def self.set_l4_length(pseudo_header, packet_bytes, len)
-      pseudo_header.set16be(34, len)
-      packet_bytes.set16be(4, len)
->>>>>>> d8e7f339
     end
 
     def self.icmp_protocol_id
@@ -171,16 +127,10 @@
       packet.l4_start = 40
 
       # build pseudo header
-<<<<<<< HEAD
       pseudo_header = IO::Buffer.new(40)
       pseudo_header.copy(bytes, 0, 32, 8)
       pseudo_header.set_value(:U32, 32, bytes.size - 40)
       pseudo_header.set_value(:U8, 39, proto)
-=======
-      pseudo_header = bytes[8..39] + IP::ZERO_BYTES8
-      pseudo_header.set16be(34, bytes.length - 40)
-      pseudo_header.setbyte(39, proto)
->>>>>>> d8e7f339
       packet.pseudo_header = pseudo_header
 
       true
@@ -276,7 +226,6 @@
     l4.apply
   end
 
-<<<<<<< HEAD
   def self.sum16(bytes, from = nil, len = nil)
     from = 0 if from.nil?
     len = bytes.size - from if len.nil?
@@ -295,40 +244,15 @@
 
   def self.checksum(bytes, from = nil, len = nil)
     sum = IP.sum16(bytes, from, len)
-    while sum > 65535
-      sum = (sum & 0xffff) + (sum >> 16)
-    end
-=======
-  def self.checksum(bytes, from = nil, len = nil)
-    from = 0 if from.nil?
-    len = bytes.length - from if len.nil?
-    to = from + len - 1
-
-    sum = bytes[from..to].unpack('n*').sum
-    sum += bytes.getbyte(to) * 256 if len.odd?
     sum = (sum & 0xffff) + (sum >> 16) while sum > 65535
->>>>>>> d8e7f339
     ~sum & 0xffff
   end
 
   # fom RFC 3022 4.2
   def self.checksum_adjust(sum, delta)
     sum = ~sum & 0xffff
-<<<<<<< HEAD
-
-    sum -= old_cs
-    while sum < 0
-      sum = (sum & 0xffff) + (sum >> 16)
-    end
-    sum += new_cs
-    while sum > 65535
-      sum = (sum & 0xffff) + (sum >> 16)
-    end
-
-=======
     sum += delta
     sum = (sum & 0xffff) + (sum >> 16) while sum < 0 || sum > 65535
->>>>>>> d8e7f339
     ~sum & 0xffff
   end
 
@@ -352,32 +276,19 @@
     l4_start = packet.l4_start
 
     @packet = packet
-<<<<<<< HEAD
     @src_port = bytes.get_value(:U16, l4_start)
     @dest_port = bytes.get_value(:U16, l4_start + 2)
-=======
-    @src_port = bytes.get16be(l4_start)
-    @dest_port = bytes.get16be(l4_start + 2)
->>>>>>> d8e7f339
     @orig_checksum = @src_port + @dest_port
   end
 
   def src_port=(n)
     @src_port = n
-<<<<<<< HEAD
     @packet.bytes.set_value(:U16, @packet.l4_start, n)
-=======
-    @packet.bytes.set16be(@packet.l4_start, n)
->>>>>>> d8e7f339
   end
 
   def dest_port=(n)
     @dest_port = n
-<<<<<<< HEAD
     @packet.bytes.set_value(:U16, @packet.l4_start + 2, n)
-=======
-    @packet.bytes.set16be(@packet.l4_start + 2, n)
->>>>>>> d8e7f339
   end
 
   def tuple
@@ -389,24 +300,14 @@
     bytes = packet.bytes
     l4_start = packet.l4_start
 
-<<<<<<< HEAD
-    orig_checksum = packet.orig_pseudo_header_checksum + @orig_checksum
-    new_checksum = IP.sum16(packet.pseudo_header) + @src_port + @dest_port
-
     return unless bytes.size >= l4_start + checksum_offset + 2
 
+    cs_delta = IP.sum16(packet.pseudo_header) - packet.orig_pseudo_header_checksum +
+               @src_port + @dest_port - @orig_checksum
+
     checksum = bytes.get_value(:U16, l4_start + checksum_offset)
-    checksum = IP.checksum_adjust(checksum, orig_checksum, new_checksum)
+    checksum = IP.checksum_adjust(checksum, cs_delta)
     bytes.set_value(:U16, l4_start + checksum_offset, checksum)
-=======
-    return unless bytes.length >= l4_start + checksum_offset + 2
-
-    cs_delta = packet.pseudo_header.unpack('n*').sum - packet.orig_pseudo_header_checksum +
-               @src_port + @dest_port - @orig_checksum
-    checksum = bytes.get16be(l4_start + checksum_offset)
-    checksum = IP.checksum_adjust(checksum, cs_delta)
-    bytes.set16be(l4_start + checksum_offset, checksum)
->>>>>>> d8e7f339
   end
 end
 
@@ -526,26 +427,13 @@
     l7_start = _calc_l7_start
     return false unless l7_start
 
-<<<<<<< HEAD
-    # rewrite Option
-    orig_checksum = IP.sum16(bytes, off, len)
-    new_checksum = IP.sum16(replace)
+    # rewrite Option, retaining checksum delta
+    cs_delta = IP.sum16(replace) - IP.sum16(bytes, off, len)
     if len != replace.size
       bytes.resize(replace.size - len)
       bytes.copy(bytes, off + replace.size, bytes.size - (off + replace.size), off + len)
     end
     bytes.copy(replace, off, replace.size)
-=======
-    replace = if optkind
-                optkind.chr + (optval.length + 2).chr + optval
-              else
-                ''
-              end
-
-    # rewrite Option, retaining checksum delta
-    cs_delta = replace.unpack('n*').sum - bytes.byteslice(off, len).unpack('n*').sum
-    bytes.bytesplice(off, len, replace)
->>>>>>> d8e7f339
 
     # make necessary adjustments if TCP header size and hence the packet size have changed
     if len != replace.size
@@ -553,28 +441,15 @@
       new_data_offset = (l7_start - l4_start) + (replace.length - len)
       raise 'have to adjust padding but that is not implemented yet' if new_data_offset % 4 != 0
 
-<<<<<<< HEAD
       orig16 = bytes.get_value(:U16, l4_start + DATA_OFFSET_OFFSET)
       new16 = (new_data_offset / 4) << 12 | (orig16 & 0x0fff)
       bytes.set_value(:U16, l4_start + DATA_OFFSET_OFFSET, new16)
-      orig_checksum += orig16
-      new_checksum += new16
+      cs_delta += new_16 - orig16
     end
 
     checksum = bytes.get_value(:U16, l4_start + CHECKSUM_OFFSET)
-    checksum = IP.checksum_adjust(checksum, orig_checksum, new_checksum)
+    checksum = IP.checksum_adjust(checksum, cs_delta)
     bytes.set_value(:U16, l4_start + CHECKSUM_OFFSET, checksum)
-=======
-      cs_delta -= bytes.get16be(l4_start + DATA_OFFSET_OFFSET)
-      bytes.setbyte(l4_start + DATA_OFFSET_OFFSET,
-                    (new_data_offset / 4) << 4 | (bytes.getbyte(l4_start + DATA_OFFSET_OFFSET) & 0xf))
-      cs_delta += bytes.get16be(l4_start + DATA_OFFSET_OFFSET)
-    end
-
-    checksum = bytes.byteslice(l4_start + CHECKSUM_OFFSET, 2).unpack1('n')
-    checksum = IP.checksum_adjust(checksum, cs_delta)
-    bytes.set16be(l4_start + CHECKSUM_OFFSET, checksum)
->>>>>>> d8e7f339
 
     true
   end
@@ -627,22 +502,13 @@
   end
 
   def self.recalculate_checksum(packet)
-<<<<<<< HEAD
     bytes = packet.bytes
     l4_start = packet.l4_start
 
     bytes.set_value(:U16, l4_start + 2, 0)
     checksum = IP.checksum(bytes, l4_start)
-    if packet.version.l4_use_pseudo_header?
-      checksum = IP.checksum_adjust(checksum, 0, IP.sum16(packet.pseudo_header))
-    end
+    checksum = IP.checksum_adjust(checksum, IP.sum16(packet.pseudo_header)) if packet.version.l4_use_pseudo_header?
     bytes.set_value(:U16, l4_start + 2, checksum)
-=======
-    packet.bytes.set16be(packet.l4_start + 2, 0)
-    checksum = IP.checksum(packet.bytes, packet.l4_start)
-    checksum = IP.checksum_adjust(checksum, packet.pseudo_header.unpack('n*')) if packet.version.l4_use_pseudo_header?
-    packet.bytes.set16be(packet.l4_start + 2, checksum)
->>>>>>> d8e7f339
   end
 end
 
@@ -662,19 +528,8 @@
   def _parse
     super
 
-<<<<<<< HEAD
     @tuple = IO::Buffer.new(4)
     @tuple.copy(@packet.bytes, @is_req ? 0 : 2, 2, @packet.l4_start + 4)
-=======
-    port = @packet.bytes.get16be(@packet.l4_start + 4)
-    if @is_req
-      @src_port = port
-      @dest_port = 0
-    else
-      @src_port = 0
-      @dest_port = port
-    end
->>>>>>> d8e7f339
 
     self
   end
@@ -696,11 +551,7 @@
   end
 
   def apply
-<<<<<<< HEAD
     @packet.bytes.copy(@tuple, @packet.l4_start + 4, 2, @is_req ? 0 : 2)
-=======
-    @packet.bytes.set16be(@packet.l4_start + 4, @is_req ? @src_port : @dest_port)
->>>>>>> d8e7f339
     ICMP.recalculate_checksum(@packet)
   end
 end
