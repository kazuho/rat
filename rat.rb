# frozen_string_literal: true

require 'irb'
require 'json'
require 'rackup'
require './tun'
require './nat'
require './nattable'

if ENV['RAT_USE_FIBER']
  require 'async/scheduler'
  require 'falcon'
  require 'rack/handler/falcon'

  Fiber.set_scheduler(Async::Scheduler.new)
  def spawn_thread(_last = false, &block)
    Fiber.schedule(&block)
  end

  def rack_handler
    Rack::Handler::Falcon
  end
else
  require 'webrick'

  def spawn_thread(last = false, &block)
    if last
      yield
    else
      Thread.new(&block)
    end
  end

  def rack_handler
    Rackup::Handler::WEBrick
  end
end

$nat = Nat.new

<<<<<<< HEAD
# global address is 192.168.0.137
$nat.global_addr = IO::Buffer.for("\xc0\xa8\x0\x89".b)
=======
# global address is 192.168.0.139
$nat.global_addr = "\xc0\xa8\x0\x8b".b
>>>>>>> 0c001df6

# create TCP, UDP, ICMP Echo tables
$nat.tcp_table = SymmetricNATTable.new('tcp')
$nat.tcp_table.idle_timeout = 300
$nat.udp_table = ConeNATTable.new('udp')
$nat.udp_table.idle_timeout = 30
$nat.icmp_echo_table = SymmetricNATTable.new('icmp-echo')
$nat.icmp_echo_table.idle_timeout = 30

# setup ports and logger for each table
[$nat.tcp_table, $nat.udp_table, $nat.icmp_echo_table].each do |table|
  table.global_ports.push(*(9000..9999))
  table.get_logfp = proc do
    $logfp = open('rat.log', 'a') if $logfp.nil?
    $logfp
  end
end

tun = Tun.new('rat')

# the nat thread (that restarts itself upon exception)
spawn_thread do
  loop do
    loop do
      packet = tun.read
      next unless packet

      # packet.l4.max_segment_size = 1400 if packet.l4.is_a?(TCP) && (packet.l4.flags & TCP::FLAG_SYN) != 0

      packet = $nat.transform(packet)
      next unless packet

      tun.write(packet)
    end
  rescue StandardError => e
    p e.full_message(highlight: false)
  end
end

# Web UI thread
spawn_thread do
  rack_handler.run(proc do |env| $nat.webapp(env) end, Host: '0.0.0.0', Port: 8080)
end

# upon SIGHUP, reset logger and webif state so that they would be reinitialized
Signal.trap('HUP') do
  $logfp = nil
  $nat.reload_webapp
end

# start IRB on the main thread
spawn_thread(true) do
  IRB.start(__FILE__)
end<|MERGE_RESOLUTION|>--- conflicted
+++ resolved
@@ -38,13 +38,8 @@
 
 $nat = Nat.new
 
-<<<<<<< HEAD
-# global address is 192.168.0.137
-$nat.global_addr = IO::Buffer.for("\xc0\xa8\x0\x89".b)
-=======
 # global address is 192.168.0.139
-$nat.global_addr = "\xc0\xa8\x0\x8b".b
->>>>>>> 0c001df6
+$nat.global_addr = IO::Buffer.for("\xc0\xa8\x0\x8b".b)
 
 # create TCP, UDP, ICMP Echo tables
 $nat.tcp_table = SymmetricNATTable.new('tcp')
